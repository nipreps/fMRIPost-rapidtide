# emacs: -*- mode: python; py-indent-offset: 4; indent-tabs-mode: nil -*-
# vi: set ft=python sts=4 ts=4 sw=4 et:
#
# Copyright 2023 The NiPreps Developers <nipreps@gmail.com>
#
# Licensed under the Apache License, Version 2.0 (the "License");
# you may not use this file except in compliance with the License.
# You may obtain a copy of the License at
#
#     http://www.apache.org/licenses/LICENSE-2.0
#
# Unless required by applicable law or agreed to in writing, software
# distributed under the License is distributed on an "AS IS" BASIS,
# WITHOUT WARRANTIES OR CONDITIONS OF ANY KIND, either express or implied.
# See the License for the specific language governing permissions and
# limitations under the License.
#
# We support and encourage derived works from this project, please read
# about our expectations at
#
#     https://www.nipreps.org/community/licensing/
#
"""
fMRIPost Rapidtide workflows
^^^^^^^^^^^^^^^^^^^^^^^^

.. autofunction:: init_fmripost_rapidtide_wf
.. autofunction:: init_single_subject_wf

"""

import os
import sys
from collections import defaultdict
from copy import deepcopy

import yaml
from nipype.pipeline import engine as pe
from packaging.version import Version

from fmripost_rapidtide import config
from fmripost_rapidtide.utils.utils import _get_wf_name, update_dict


def init_fmripost_rapidtide_wf():
    """Build *fMRIPost-rapidtide*'s pipeline.

    This workflow organizes the execution of fMRIPost-rapidtide,
    with a sub-workflow for each subject.

    Workflow Graph
        .. workflow::
            :graph2use: orig
            :simple_form: yes

            from fmripost_rapidtide.workflows.tests import mock_config
            from fmripost_rapidtide.workflows.base import init_fmripost_rapidtide_wf

            with mock_config():
                wf = init_fmripost_rapidtide_wf()

    """
    from niworkflows.engine.workflows import LiterateWorkflow as Workflow

    ver = Version(config.environment.version)

    fmripost_rapidtide_wf = Workflow(name=f'fmripost_rapidtide_{ver.major}_{ver.minor}_wf')
    fmripost_rapidtide_wf.base_dir = config.execution.work_dir

    for subject_id in config.execution.participant_label:
        single_subject_wf = init_single_subject_wf(subject_id)

        single_subject_wf.config['execution']['crashdump_dir'] = str(
            config.execution.output_dir / f'sub-{subject_id}' / 'log' / config.execution.run_uuid
        )
        for node in single_subject_wf._get_all_nodes():
            node.config = deepcopy(single_subject_wf.config)

        fmripost_rapidtide_wf.add_nodes([single_subject_wf])

        # Dump a copy of the config file into the log directory
        log_dir = (
            config.execution.output_dir / f'sub-{subject_id}' / 'log' / config.execution.run_uuid
        )
        log_dir.mkdir(exist_ok=True, parents=True)
        config.to_filename(log_dir / 'fmripost_rapidtide.toml')

    return fmripost_rapidtide_wf


def init_single_subject_wf(subject_id: str):
    """Organize the postprocessing pipeline for a single subject.

    It collects and reports information about the subject,
    and prepares sub-workflows to postprocess each BOLD series.

    Workflow Graph
        .. workflow::
            :graph2use: orig
            :simple_form: yes

            from fmripost_rapidtide.workflows.tests import mock_config
            from fmripost_rapidtide.workflows.base import init_single_subject_wf

            with mock_config():
                wf = init_single_subject_wf('01')

    Parameters
    ----------
    subject_id : :obj:`str`
        Subject label for this single-subject workflow.

    Notes
    -----
    1.  Load fMRIPost-rapidtide config file.
    2.  Collect fMRIPrep derivatives.
        -   BOLD file in native space.
        -   Two main possibilities:
            1.  bids_dir is a raw BIDS dataset and preprocessing derivatives
                are provided through ``--derivatives``.
                In this scenario, we only need minimal derivatives.
            2.  bids_dir is a derivatives dataset and we need to collect compliant
                derivatives to get the data into the right space.
    3.  Loop over runs.
    4.  Collect each run's associated files.
        -   Transform(s) to MNI152NLin6Asym
        -   Confounds file
        -   Rapidtide uses its own standard-space edge, CSF, and brain masks,
            so we don't need to worry about those.
    5.  Use ``resampler`` to warp BOLD to MNI152NLin6Asym-2mm.
    6.  Convert motion parameters from confounds file to FSL format.
    7.  Run Rapidtide.
    8.  Warp BOLD to requested output spaces and denoise with Rapidtide.

    """
    from bids.utils import listify
    from nipype.interfaces import utility as niu
    from niworkflows.engine.workflows import LiterateWorkflow as Workflow
    from niworkflows.interfaces.bids import BIDSInfo
    from niworkflows.interfaces.nilearn import NILEARN_VERSION

    from fmripost_rapidtide.interfaces.bids import DerivativesDataSink
    from fmripost_rapidtide.interfaces.nilearn import MeanImage
    from fmripost_rapidtide.interfaces.reportlets import AboutSummary, SubjectSummary
    from fmripost_rapidtide.utils.bids import collect_derivatives
    from fmripost_rapidtide.workflows.rapidtide import init_denoise_single_run_wf

    spaces = config.workflow.spaces

    workflow = Workflow(name=f'sub_{subject_id}_wf')
    workflow.__desc__ = f"""
Results included in this manuscript come from postprocessing
performed using *fMRIPost-rapidtide* {config.environment.version} (@rapidtide),
which is based on *Nipype* {config.environment.nipype_version}
(@nipype1; @nipype2; RRID:SCR_002502).

"""
    workflow.__postdesc__ = f"""

Many internal operations of *fMRIPost-rapidtide* use
*Nilearn* {NILEARN_VERSION} [@nilearn, RRID:SCR_001362].
For more details of the pipeline, see [the section corresponding
to workflows in *fMRIPost-rapidtide*'s documentation]\
(https://fmripost_rapidtide.readthedocs.io/en/latest/workflows.html \
"FMRIPrep's documentation").


### Copyright Waiver

The above boilerplate text was automatically generated by fMRIPost-rapidtide
with the express intention that users should copy and paste this
text into their manuscripts *unchanged*.
It is released under the [CC0]\
(https://creativecommons.org/publicdomain/zero/1.0/) license.

### References

"""

    if config.execution.derivatives:
        # Raw dataset + derivatives dataset
        config.loggers.workflow.info('Raw+derivatives workflow mode enabled')
        subject_data = collect_derivatives(
            raw_dataset=config.execution.layout,
            derivatives_dataset=None,
            entities=config.execution.bids_filters,
            fieldmap_id=None,
            allow_multiple=True,
            spaces=None,
        )
        subject_data['bold'] = listify(subject_data['bold_raw'])
    else:
        # Derivatives dataset only
        config.loggers.workflow.info('Derivatives-only workflow mode enabled')
        subject_data = collect_derivatives(
            raw_dataset=None,
            derivatives_dataset=config.execution.layout,
            entities=config.execution.bids_filters,
            fieldmap_id=None,
            allow_multiple=True,
            spaces=None,
        )
        # Patch standard-space BOLD files into 'bold' key
        subject_data['bold'] = listify(subject_data['bold_boldref'])

    if not subject_data['bold_boldref']:
        task_id = config.execution.task_id
        raise RuntimeError(
            f"No boldref:res-native BOLD images found for participant {subject_id} and "
            f"task {task_id if task_id else '<all>'}. "
            "All workflows require boldref:res-native BOLD images. "
            f"Please check your BIDS filters: {config.execution.bids_filters}."
        )

    # Make sure we always go through these two checks
    if not subject_data['bold']:
        task_id = config.execution.task_id
        raise RuntimeError(
            f"No BOLD images found for participant {subject_id} and "
            f"task {task_id if task_id else '<all>'}. "
            "All workflows require BOLD images. "
            f"Please check your BIDS filters: {config.execution.bids_filters}."
        )

    bids_info = pe.Node(
        BIDSInfo(
            bids_dir=config.execution.bids_dir,
            bids_validate=False,
            in_file=subject_data['bold'][0],
        ),
        name='bids_info',
    )

    summary = pe.Node(
        SubjectSummary(
            bold=subject_data['bold'],
            std_spaces=spaces.get_spaces(nonstandard=False),
            nstd_spaces=spaces.get_spaces(standard=False),
        ),
        name='summary',
        run_without_submitting=True,
    )
    workflow.connect([(bids_info, summary, [('subject', 'subject_id')])])

    about = pe.Node(
        AboutSummary(version=config.environment.version, command=' '.join(sys.argv)),
        name='about',
        run_without_submitting=True,
    )

    ds_report_summary = pe.Node(
        DerivativesDataSink(
            source_file=subject_data['bold'][0],
            base_directory=config.execution.output_dir,
            desc='summary',
            datatype='figures',
        ),
        name='ds_report_summary',
        run_without_submitting=True,
    )
    workflow.connect([(summary, ds_report_summary, [('out_report', 'in_file')])])

    ds_report_about = pe.Node(
        DerivativesDataSink(
            source_file=subject_data['bold'][0],
            base_directory=config.execution.output_dir,
            desc='about',
            datatype='figures',
        ),
        name='ds_report_about',
        run_without_submitting=True,
    )
    workflow.connect([(about, ds_report_about, [('out_report', 'in_file')])])

    # Append the functional section to the existing anatomical excerpt
    # That way we do not need to stream down the number of bold datasets
    func_pre_desc = f"""
Functional data postprocessing

: For each of the {len(subject_data['bold'])} BOLD runs found per subject
(across all tasks and sessions), the following postprocessing was performed.
"""
    workflow.__desc__ += func_pre_desc

    denoise_within_run = (len(subject_data['bold']) > 1) and not config.workflow.average_over_runs
    if not denoise_within_run:
        # Average the lag map across runs before denoising
        merge_lag_maps = pe.Node(
            niu.Merge(len(subject_data['bold'])),
            name='merge_lag_maps',
        )
        average_lag_map = pe.Node(
            MeanImage(),
            name='average_lag_map',
        )

    for i_run, bold_file in enumerate(subject_data['bold']):
        single_run_wf = init_single_run_wf(bold_file, denoise=denoise_within_run)
        workflow.add_nodes([single_run_wf])

        if not denoise_within_run:
            # Denoise the BOLD data using the mean lag map
            workflow.connect([
                (single_run_wf, merge_lag_maps, [('outputnode.delay_map', f'in{i_run + 1}')]),
                (merge_lag_maps, average_lag_map, [('out', 'in_file')]),
            ])  # fmt:skip

            denoise_single_run_wf = init_denoise_single_run_wf(bold_file)
            workflow.connect([
                (single_run_wf, denoise_single_run_wf, [
                    ('outputnode.regressor', 'inputnode.regressor'),
                ]),
                (average_lag_map, denoise_single_run_wf, [('out_file', 'inputnode.delay_map')]),
            ])  # fmt:skip

    return workflow


def init_single_run_wf(bold_file, denoise=True):
    """Set up a single-run workflow for fMRIPost-rapidtide."""
    from fmriprep.utils.misc import estimate_bold_mem_usage
    from nipype.interfaces import utility as niu
    from niworkflows.engine.workflows import LiterateWorkflow as Workflow

    from fmripost_rapidtide.interfaces.misc import ApplyTransforms
    from fmripost_rapidtide.utils.bids import collect_derivatives, extract_entities
    from fmripost_rapidtide.workflows.confounds import init_confounds_wf
    from fmripost_rapidtide.workflows.outputs import init_func_fit_reports_wf
    from fmripost_rapidtide.workflows.rapidtide import (
        init_denoise_single_run_wf,
        init_rapidtide_wf,
    )

    spaces = config.workflow.spaces
    omp_nthreads = config.nipype.omp_nthreads

    workflow = Workflow(name=_get_wf_name(bold_file, 'single_run'))
    workflow.__desc__ = ''

    bold_metadata = config.execution.layout.get_metadata(bold_file)
    mem_gb = estimate_bold_mem_usage(bold_file)[1]

    entities = extract_entities(bold_file)

    functional_cache = defaultdict(list, {})
    if config.execution.derivatives:
        # Collect native-space derivatives and transforms
        functional_cache = collect_derivatives(
            raw_dataset=config.execution.layout,
            derivatives_dataset=None,
            entities=entities,
            fieldmap_id=None,
            allow_multiple=False,
            spaces=None,
        )
        for deriv_dir in config.execution.derivatives.values():
            functional_cache = update_dict(
                functional_cache,
                collect_derivatives(
                    raw_dataset=None,
                    derivatives_dataset=deriv_dir,
                    entities=entities,
                    fieldmap_id=None,
                    allow_multiple=False,
                    spaces=spaces,
                ),
            )

        if not functional_cache['confounds']:
            if config.workflow.dummy_scans is None:
                raise ValueError(
                    'No confounds detected. '
                    'Automatical dummy scan detection cannot be performed. '
                    'Please set the `--dummy-scans` flag explicitly.'
                )

            # TODO: Calculate motion parameters from motion correction transform
            raise ValueError('Motion parameters cannot be extracted from transforms yet.')

    else:
        # Collect boldref:res-native derivatives
        # Only derivatives dataset was passed in, so we expected boldref-space derivatives
        functional_cache.update(
            collect_derivatives(
                raw_dataset=None,
                derivatives_dataset=config.execution.layout,
                entities=entities,
                fieldmap_id=None,
                allow_multiple=False,
                spaces=spaces,
            ),
        )

    config.loggers.workflow.info(
        (
            f'Collected run data for {os.path.basename(bold_file)}:\n'
            f'{yaml.dump(functional_cache, default_flow_style=False, indent=4)}'
        ),
    )

    if config.workflow.dummy_scans is not None:
        skip_vols = config.workflow.dummy_scans
    else:
        if not functional_cache['confounds']:
            raise ValueError(
                'No confounds detected. '
                'Automatical dummy scan detection cannot be performed. '
                'Please set the `--dummy-scans` flag explicitly.'
            )
        skip_vols = get_nss(functional_cache['confounds'])

    # Run rapidtide
    rapidtide_wf = init_rapidtide_wf(bold_file=bold_file, metadata=bold_metadata, mem_gb=mem_gb)
    rapidtide_wf.inputs.inputnode.confounds = functional_cache['confounds']
    rapidtide_wf.inputs.inputnode.skip_vols = skip_vols

    boldref_buffer = pe.Node(
        niu.IdentityInterface(fields=['bold', 'bold_mask']),
        name='boldref_buffer',
    )

    # Warp the dseg from anatomical space to boldref space
    dseg_to_boldref = pe.Node(
        ApplyTransforms(
            interpolation='GenericLabel',
            input_image=functional_cache['anat_dseg'],
            reference_image=functional_cache['boldref'],
            transforms=[functional_cache['boldref2anat']],
            invert_transform_flags=[True],
        ),
        name='dseg_to_boldref',
    )

    if ('bold_boldref' not in functional_cache) and ('bold_raw' in functional_cache):
        # Resample to MNI152NLin6Asym:res-2, for rapidtide denoising
        from fmriprep.workflows.bold.apply import init_bold_volumetric_resample_wf
        from fmriprep.workflows.bold.stc import init_bold_stc_wf
        from niworkflows.interfaces.header import ValidateImage

        workflow.__desc__ += """\
Raw BOLD series were resampled to boldref:res-native, for rapidtide denoising.
"""

        validate_bold = pe.Node(
            ValidateImage(in_file=functional_cache['bold_raw']),
            name='validate_bold',
        )

        stc_buffer = pe.Node(
            niu.IdentityInterface(fields=['bold_file']),
            name='stc_buffer',
        )
        run_stc = ('SliceTiming' in bold_metadata) and 'slicetiming' not in config.workflow.ignore
        if run_stc:
            bold_stc_wf = init_bold_stc_wf(
                mem_gb=mem_gb,
                metadata=bold_metadata,
                name='bold_stc_wf',
            )
            bold_stc_wf.inputs.inputnode.skip_vols = skip_vols
            workflow.connect([
                (validate_bold, bold_stc_wf, [('out_file', 'inputnode.bold_file')]),
                (bold_stc_wf, stc_buffer, [('outputnode.stc_file', 'bold_file')]),
            ])  # fmt:skip
        else:
            workflow.connect([(validate_bold, stc_buffer, [('out_file', 'bold_file')])])

        bold_boldref_wf = init_bold_volumetric_resample_wf(
            metadata=bold_metadata,
            fieldmap_id=None,  # XXX: Ignoring the field map for now
            omp_nthreads=omp_nthreads,
            mem_gb=mem_gb,
            jacobian='fmap-jacobian' not in config.workflow.ignore,
            name='bold_MNI6_wf',
        )
        bold_boldref_wf.inputs.inputnode.motion_xfm = functional_cache['hmc']
        bold_boldref_wf.inputs.inputnode.boldref2fmap_xfm = functional_cache['boldref2fmap']
        bold_boldref_wf.inputs.inputnode.resolution = 'native'
        # use mask as boldref?
        bold_boldref_wf.inputs.inputnode.bold_ref_file = functional_cache['boldref']
        bold_boldref_wf.inputs.inputnode.target_mask = functional_cache['bold_mask_boldref']
        bold_boldref_wf.inputs.inputnode.target_ref_file = functional_cache['boldref']

        workflow.connect([
            # Resample BOLD to MNI152NLin6Asym, may duplicate bold_std_wf above
            # XXX: Ignoring the field map for now
            # (inputnode, bold_boldref_wf, [
            #     ('fmap_ref', 'inputnode.fmap_ref'),
            #     ('fmap_coeff', 'inputnode.fmap_coeff'),
            #     ('fmap_id', 'inputnode.fmap_id'),
            # ]),
            (stc_buffer, bold_boldref_wf, [('bold_file', 'inputnode.bold_file')]),
            (bold_boldref_wf, boldref_buffer, [('outputnode.bold_file', 'bold')]),
        ])  # fmt:skip

    elif 'bold_boldref' in functional_cache:
        workflow.__desc__ += """\
Preprocessed BOLD series in boldref:res-native space were collected for rapidtide denoising.
"""
        boldref_buffer.inputs.bold = functional_cache['bold_boldref']
        boldref_buffer.inputs.bold_mask = functional_cache['bold_mask_boldref']

    else:
        raise ValueError('No valid BOLD series found for rapidtide denoising.')

    workflow.connect([
        (dseg_to_boldref, rapidtide_wf, [('output_image', 'inputnode.dseg')]),
        (boldref_buffer, rapidtide_wf, [
            ('bold', 'inputnode.bold'),
            ('bold_mask', 'inputnode.bold_mask'),
        ]),
    ])  # fmt:skip

    # Denoising workflow
    if denoise:
        denoise_single_run_wf = init_denoise_single_run_wf(bold_file)
        workflow.connect([
            (rapidtide_wf, denoise_single_run_wf, [
                ('outputnode.regressor', 'inputnode.regressor'),
                ('outputnode.delay_map', 'inputnode.delay_map'),
            ]),
        ])  # fmt:skip

    # Generate reportlets
    func_fit_reports_wf = init_func_fit_reports_wf(output_dir=config.execution.output_dir)
    func_fit_reports_wf.inputs.inputnode.source_file = bold_file
    func_fit_reports_wf.inputs.inputnode.anat2std_xfm = functional_cache['anat2mni152nlin6asym']
    func_fit_reports_wf.inputs.inputnode.anat_dseg = functional_cache['anat_dseg']
    workflow.connect([(boldref_buffer, func_fit_reports_wf, [('bold', 'inputnode.bold_mni6')])])

<<<<<<< HEAD
    return clean_datasinks(workflow, bold_file=bold_file)
=======
    # Generate confounds
    confounds_wf = init_confounds_wf(
        bold_file=bold_file,
        mem_gb=mem_gb['filesize'],
    )
    workflow.connect([
        (mni6_buffer, confounds_wf, [
            ('bold', 'inputnode.preprocessed_bold'),
            ('bold_mask', 'inputnode.mask'),
        ]),
        (rapidtide_wf, confounds_wf, [
            ('outputnode.confound_regressed', 'inputnode.denoised_bold'),
            ('outputnode.denoised', 'inputnode.rapidtide_bold'),
        ]),
    ])  # fmt:skip

    return workflow
>>>>>>> 62e8eb0e


def _prefix(subid):
    return subid if subid.startswith('sub-') else f'sub-{subid}'


def clean_datasinks(workflow: pe.Workflow, bold_file: str) -> pe.Workflow:
    """Overwrite attributes of DataSinks."""
    for node in workflow.list_node_names():
        node_name = node.split('.')[-1]
        if node_name.startswith('ds_'):
            workflow.get_node(node).interface.out_path_base = ''
            workflow.get_node(node).inputs.base_directory = str(config.execution.output_dir)
            workflow.get_node(node).inputs.source_file = bold_file

        if node_name.startswith('ds_report_'):
            workflow.get_node(node).inputs.datatype = 'figures'

    return workflow


def get_nss(confounds_file):
    """Get number of non-steady state volumes."""
    import numpy as np
    import pandas as pd

    df = pd.read_table(confounds_file)

    nss_cols = [c for c in df.columns if c.startswith('non_steady_state_outlier')]

    dummy_scans = 0
    if nss_cols:
        initial_volumes_df = df[nss_cols]
        dummy_scans = np.any(initial_volumes_df.to_numpy(), axis=1)
        dummy_scans = np.where(dummy_scans)[0]

        # reasonably assumes all NSS volumes are contiguous
        dummy_scans = int(dummy_scans[-1] + 1)

    return dummy_scans<|MERGE_RESOLUTION|>--- conflicted
+++ resolved
@@ -528,16 +528,13 @@
     func_fit_reports_wf.inputs.inputnode.anat_dseg = functional_cache['anat_dseg']
     workflow.connect([(boldref_buffer, func_fit_reports_wf, [('bold', 'inputnode.bold_mni6')])])
 
-<<<<<<< HEAD
-    return clean_datasinks(workflow, bold_file=bold_file)
-=======
     # Generate confounds
     confounds_wf = init_confounds_wf(
         bold_file=bold_file,
         mem_gb=mem_gb['filesize'],
     )
     workflow.connect([
-        (mni6_buffer, confounds_wf, [
+        (boldref_buffer, confounds_wf, [
             ('bold', 'inputnode.preprocessed_bold'),
             ('bold_mask', 'inputnode.mask'),
         ]),
@@ -547,8 +544,7 @@
         ]),
     ])  # fmt:skip
 
-    return workflow
->>>>>>> 62e8eb0e
+    return clean_datasinks(workflow, bold_file=bold_file)
 
 
 def _prefix(subid):
